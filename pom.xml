--- conflicted
+++ resolved
@@ -145,15 +145,12 @@
     <dependency>
       <groupId>com.yahoo.datasketches</groupId>
       <artifactId>sketches-core</artifactId>
-<<<<<<< HEAD
       <version>0.10.3</version>
     </dependency>
 
     <dependency>
       <groupId>com.yahoo.datasketches</groupId>
       <artifactId>memory</artifactId>
-=======
->>>>>>> 15b038d6
       <version>0.10.3</version>
     </dependency>
 
@@ -247,7 +244,7 @@
               <artifactSet>
                 <includes>
                   <include>com.yahoo.datasketches:sketches-core</include>
-                  <!--<include>com.yahoo.datasketches:sketches-vector</include>-->
+                  <include>com.yahoo.datasketches:sketches-vector</include>
                   <include>com.yahoo.datasketches:memory</include>
                 </includes>
               </artifactSet>
